--- conflicted
+++ resolved
@@ -1,13 +1,9 @@
 import { NextRequest } from "next/server";
 import { OpenAILLMClient } from "@/lib/llm/openaiClient";
 import type { ChatMessage, Preferences } from "@/lib/llm/types";
-<<<<<<< HEAD
 import { sessionManager } from "@/lib/llm/sessionManager";
 import { getQualityMetricsService } from "@/lib/llm/qualityMetrics";
 import { randomUUID } from "crypto";
-=======
-import { sessionMemory } from "@/lib/llm/sessionMemory";
->>>>>>> 7e8aa159
 
 export const runtime = "nodejs";
 
@@ -18,7 +14,6 @@
   sessionId?: string;
 }
 
-<<<<<<< HEAD
 // Simple metrics logging
 interface RequestMetrics {
   timestamp: string;
@@ -47,9 +42,6 @@
   planDoc?: string; 
   sessionId?: string;
 } {
-=======
-function validateBody(body: unknown): { messages: ChatMessage[]; preferences?: Preferences; planDoc?: string; sessionId?: string } {
->>>>>>> 7e8aa159
   if (!body || typeof body !== "object") throw new Error("Invalid body");
   const b = body as Partial<IncomingBody>;
   if (!Array.isArray(b.messages)) throw new Error("Missing messages");
@@ -63,10 +55,7 @@
   const preferences: Preferences | undefined = b.preferences;
   const planDoc: string | undefined = typeof b.planDoc === "string" ? b.planDoc : undefined;
   const sessionId: string | undefined = typeof b.sessionId === "string" ? b.sessionId : undefined;
-<<<<<<< HEAD
-  
-=======
->>>>>>> 7e8aa159
+  
   return { messages, preferences, planDoc, sessionId };
 }
 
@@ -86,12 +75,8 @@
   let messages: ChatMessage[] = [];
   let preferences: Preferences | undefined;
   let planDoc: string | undefined;
-<<<<<<< HEAD
   let sessionId: string;
   let userQuery = "";
-=======
-  let sessionId: string | undefined;
->>>>>>> 7e8aa159
   
   try {
     const json = await req.json();
@@ -99,16 +84,12 @@
     messages = v.messages;
     preferences = v.preferences;
     planDoc = v.planDoc;
-<<<<<<< HEAD
     sessionId = v.sessionId || randomUUID(); // Generate new session ID if not provided
     metrics.messageCount = messages.length;
     
     // Extract the user query (latest user message)
     const latestUserMessage = messages.filter(m => m.role === "user").pop();
     userQuery = latestUserMessage?.content || "";
-=======
-    sessionId = v.sessionId;
->>>>>>> 7e8aa159
   } catch (err) {
     metrics.endTime = Date.now();
     metrics.error = String((err as Error).message);
@@ -119,19 +100,6 @@
       headers: { "content-type": "application/json" },
     });
   }
-
-  // Handle session memory
-  let sessionIdToUse = sessionId;
-  if (!sessionIdToUse) {
-    sessionIdToUse = sessionMemory.generateSessionId();
-  }
-
-  // Get previous messages from session and combine with new ones
-  const previousMessages = sessionMemory.getMessages(sessionIdToUse);
-  const allMessages = [...previousMessages, ...messages];
-  
-  // Store messages in session before processing
-  sessionMemory.updateMessages(sessionIdToUse, allMessages);
 
   if (provider !== "openai") {
     metrics.endTime = Date.now();
@@ -181,10 +149,12 @@
   const stream = new ReadableStream<Uint8Array>({
     async start(controller) {
       const encoder = new TextEncoder();
-<<<<<<< HEAD
       let assistantContent = "";
       
       try {
+        // Send sessionId to client first
+        controller.enqueue(encoder.encode(`event: sessionId\ndata: ${sessionId}\n\n`));
+        
         // Generate response using conversation history and context
         for await (const chunk of client.generateStream({ 
           messages: conversationMessages, 
@@ -227,22 +197,6 @@
           } catch (metricsError) {
             console.warn('Failed to record quality metrics:', metricsError);
           }
-=======
-      let assistantMessage = "";
-      
-      try {
-        // Send sessionId to client first
-        controller.enqueue(encoder.encode(`event: sessionId\ndata: ${sessionIdToUse}\n\n`));
-        
-        for await (const chunk of client.generateStream({ messages: allMessages, preferences, planDoc })) {
-          assistantMessage += chunk;
-          controller.enqueue(encoder.encode(`data: ${chunk}\n\n`));
-        }
-        
-        // Store the complete assistant response in session
-        if (assistantMessage) {
-          sessionMemory.addMessage(sessionIdToUse, { role: "assistant", content: assistantMessage });
->>>>>>> 7e8aa159
         }
         
         controller.enqueue(encoder.encode("data: [DONE]\n\n"));
@@ -290,12 +244,9 @@
       "cache-control": "no-cache, no-transform",
       connection: "keep-alive",
       "x-accel-buffering": "no",
-<<<<<<< HEAD
       "x-session-id": sessionId, // Return session ID to client
-=======
-      // Set session cookie
-      "Set-Cookie": `sessionId=${sessionIdToUse}; HttpOnly; SameSite=Strict; Path=/; Max-Age=${4 * 60 * 60}`, // 4 hours
->>>>>>> 7e8aa159
+      // Also set session cookie for compatibility
+      "Set-Cookie": `sessionId=${sessionId}; HttpOnly; SameSite=Strict; Path=/; Max-Age=${4 * 60 * 60}`, // 4 hours
     },
   });
 }
