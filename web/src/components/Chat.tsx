--- conflicted
+++ resolved
@@ -62,11 +62,7 @@
     };
     return {
       meal: mealMap[mealStr.toLowerCase()],
-<<<<<<< HEAD
       item: { foodId: food, portion: { quantity: Number(qty), unit: unit as "g" | "ml" | "piece" } },
-=======
-      item: { foodId: food, portion: { quantity: Number(qty), unit } },
->>>>>>> 94b23505
     };
   };
 
